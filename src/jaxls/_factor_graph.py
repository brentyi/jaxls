from __future__ import annotations

import dis
import functools
from typing import Any, Callable, Hashable, Iterable, Literal, cast

import jax
import jax_dataclasses as jdc
import numpy as onp
from jax import numpy as jnp
from jax.tree_util import default_registry
from loguru import logger
from typing_extensions import deprecated

from ._solvers import (
    ConjugateGradientConfig,
    NonlinearSolver,
    TerminationConfig,
    TrustRegionConfig,
)
from ._sparse_matrices import (
    BlockRowSparseMatrix,
    SparseBlockRow,
    SparseCooCoordinates,
    SparseCsrCoordinates,
)
from ._variables import Var, VarTypeOrdering, VarValues, sort_and_stack_vars


def _get_function_signature(func: Callable) -> Hashable:
    """Returns a hashable value, which should be equal for equivalent input functions."""
    closure = getattr(func, "__closure__", None)
    if closure is not None:
        closure_vars = tuple(sorted((str(cell.cell_contents) for cell in closure)))
    else:
        closure_vars = ()

    instance = getattr(func, "__self__", None)
    if instance is not None:
        instance_id = id(instance)
    else:
        instance_id = None

    bytecode = dis.Bytecode(func)
    bytecode_tuple = tuple((instr.opname, instr.argrepr) for instr in bytecode)
    return bytecode_tuple, closure_vars, instance_id


@jdc.pytree_dataclass
class FactorGraph:
    stacked_factors: tuple[_AnalyzedFactor, ...]
    factor_counts: jdc.Static[tuple[int, ...]]
    sorted_ids_from_var_type: dict[type[Var], jax.Array]
    jac_coords_coo: SparseCooCoordinates
    jac_coords_csr: SparseCsrCoordinates
    tangent_ordering: jdc.Static[VarTypeOrdering]
    tangent_start_from_var_type: jdc.Static[dict[type[Var[Any]], int]]
    tangent_dim: jdc.Static[int]
    residual_dim: jdc.Static[int]

    def solve(
        self,
        initial_vals: VarValues | None = None,
        *,
        linear_solver: Literal["conjugate_gradient", "cholmod", "dense_cholesky"]
        | ConjugateGradientConfig = "conjugate_gradient",
        trust_region: TrustRegionConfig | None = TrustRegionConfig(),
        termination: TerminationConfig = TerminationConfig(),
        sparse_mode: Literal["blockrow", "coo", "csr"] = "blockrow",
        verbose: bool = True,
    ) -> VarValues:
        """Solve the nonlinear least squares problem using either Gauss-Newton
        or Levenberg-Marquardt.

        Args:
            initial_vals: Initial values for the variables. If None, default values will be used.
            linear_solver: The linear solver to use.
            trust_region: Configuration for Levenberg-Marquardt trust region.
            termination: Configuration for termination criteria.
            sparse_mode: The representation to use for sparse matrix
                multiplication. Can be "blockrow", "coo", or "csr".
            verbose: Whether to print verbose output during optimization.

        Returns:
            Optimized variable values.
        """
        if initial_vals is None:
            initial_vals = VarValues.make(
                var_type(ids) for var_type, ids in self.sorted_ids_from_var_type.items()
            )

        # In our internal API, linear_solver needs to always be a string. The
        # conjugate gradient config is a separate field. This is more
        # convenient to implement, because then the former can be static while
        # the latter is a pytree.
        conjugate_gradient_config = None
        if isinstance(linear_solver, ConjugateGradientConfig):
            conjugate_gradient_config = linear_solver
            linear_solver = "conjugate_gradient"

        solver = NonlinearSolver(
            linear_solver,
            trust_region,
            termination,
            conjugate_gradient_config,
            sparse_mode,
            verbose,
        )
        return solver.solve(graph=self, initial_vals=initial_vals)

    def compute_residual_vector(self, vals: VarValues) -> jax.Array:
        """Compute the residual vector. The cost we are optimizing is defined
        as the sum of squared terms within this vector."""
        residual_slices = list[jax.Array]()
        for stacked_factor in self.stacked_factors:
            stacked_residual_slice = jax.vmap(
                lambda args: stacked_factor.compute_residual(vals, *args)
            )(stacked_factor.args)
            assert len(stacked_residual_slice.shape) == 2
            residual_slices.append(stacked_residual_slice.reshape((-1,)))
        return jnp.concatenate(residual_slices, axis=0)

    def _compute_jac_values(self, vals: VarValues) -> BlockRowSparseMatrix:
        block_rows = list[SparseBlockRow]()
        residual_offset = 0

        for factor in self.stacked_factors:
            # Shape should be: (num_variables, count_from_group[group_key], single_residual_dim, var.tangent_dim).
            def compute_jac_with_perturb(factor: _AnalyzedFactor) -> jax.Array:
                val_subset = vals._get_subset(
                    {
                        var_type: jnp.searchsorted(vals.ids_from_type[var_type], ids)
                        for var_type, ids in factor.sorted_ids_from_var_type.items()
                    },
                    self.tangent_ordering,
                )
                # Shape should be: (single_residual_dim, vars * tangent_dim).
                if factor.jac_mode == "custom":
                    assert factor.jac_custom_fn is not None
                    return factor.jac_custom_fn(vals, *factor.args)

                jacfunc = {
                    "forward": jax.jacfwd,
                    "reverse": jax.jacrev,
                    "auto": jax.jacrev
                    if factor.residual_dim < val_subset._get_tangent_dim()
                    else jax.jacfwd,
                }[factor.jac_mode]
                return jacfunc(
                    # The residual function, with respect to to some local delta.
                    lambda tangent: factor.compute_residual(
                        val_subset._retract(tangent, self.tangent_ordering),
                        *factor.args,
                    )
                )(jnp.zeros((val_subset._get_tangent_dim(),)))

            # Compute Jacobian for each factor.
            if factor.jac_batch_size is None:
                stacked_jac = jax.vmap(compute_jac_with_perturb)(factor)
            else:
                # When `batch_size` is `None`, jax.lax.map reduces to a scan
                # (similar to `batch_size=1`).
                stacked_jac = jax.lax.map(
                    compute_jac_with_perturb, factor, batch_size=factor.jac_batch_size
                )
            (num_factor,) = factor._get_batch_axes()
            assert stacked_jac.shape == (
                num_factor,
                factor.residual_dim,
                stacked_jac.shape[-1],  # Tangent dimension.
            )

            # Compute block-row representation for sparse Jacobian.
            stacked_jac_start_col = 0
            start_cols = list[jax.Array]()
            block_widths = list[int]()
            for var_type, ids in self.tangent_ordering.ordered_dict_items(
                # This ordering shouldn't actually matter!
                factor.sorted_ids_from_var_type
            ):
                (num_factor_, num_vars) = ids.shape
                assert num_factor == num_factor_

                # Get one block for each variable.
                for var_idx in range(ids.shape[-1]):
                    start_cols.append(
                        jnp.searchsorted(
                            self.sorted_ids_from_var_type[var_type], ids[..., var_idx]
                        )
                        * var_type.tangent_dim
                        + self.tangent_start_from_var_type[var_type]
                    )
                    block_widths.append(var_type.tangent_dim)
                    assert start_cols[-1].shape == (num_factor_,)

                stacked_jac_start_col = (
                    stacked_jac_start_col + num_vars * var_type.tangent_dim
                )
            assert stacked_jac.shape[-1] == stacked_jac_start_col

            block_rows.append(
                SparseBlockRow(
                    num_cols=self.tangent_dim,
                    start_cols=tuple(start_cols),
                    block_num_cols=tuple(block_widths),
                    blocks_concat=stacked_jac,
                )
            )

            residual_offset += factor.residual_dim * num_factor
        assert residual_offset == self.residual_dim

        bsparse_jacobian = BlockRowSparseMatrix(
            block_rows=tuple(block_rows),
            shape=(self.residual_dim, self.tangent_dim),
        )
        return bsparse_jacobian

    @staticmethod
    def make(
        factors: Iterable[Factor],
        variables: Iterable[Var],
        use_onp: bool = True,
    ) -> FactorGraph:
        """Create a factor graph from a set of factors and a set of variables."""

        # Operations using vanilla numpy can be faster.
        if use_onp:
            jnp = onp
        else:
            from jax import numpy as jnp

        variables = tuple(variables)
        compute_residual_from_hash = dict[Hashable, Callable]()
        factors = tuple(
            jdc.replace(
                factor,
                compute_residual=compute_residual_from_hash.setdefault(
                    _get_function_signature(factor.compute_residual),
                    factor.compute_residual,
                ),
            )
            for factor in factors
        )

        # We're assuming no more than 1 batch axis.
        num_factors = 0
        for f in factors:
            assert len(f._get_batch_axes()) in (0, 1)
            num_factors += (
                1 if len(f._get_batch_axes()) == 0 else f._get_batch_axes()[0]
            )

        num_variables = 0
        for v in variables:
            assert isinstance(v.id, int) or len(v.id.shape) in (0, 1)
            num_variables += (
                1 if isinstance(v.id, int) or v.id.shape == () else v.id.shape[0]
            )
        logger.info(
            "Building graph with {} factors and {} variables.",
            num_factors,
            num_variables,
        )

        # Create storage layout: this describes which parts of our tangent
        # vector is allocated to each variable.
        tangent_start_from_var_type = dict[type[Var[Any]], int]()

        def _sort_key(x: Any) -> str:
            """We're going to sort variable / factor types by name. This should
            prevent re-compiling when factors or variables are reordered."""
            return str(x)

        # Count variables of each type.
        count_from_var_type = dict[type[Var[Any]], int]()
        for var in variables:
            if isinstance(var.id, int) or var.id.shape == ():
                increment = 1
            else:
                (increment,) = var.id.shape
            count_from_var_type[type(var)] = (
                count_from_var_type.get(type(var), 0) + increment
            )
        tangent_dim_sum = 0
        for var_type in sorted(count_from_var_type.keys(), key=_sort_key):
            tangent_start_from_var_type[var_type] = tangent_dim_sum
            tangent_dim_sum += var_type.tangent_dim * count_from_var_type[var_type]

        # Create ordering helper.
        tangent_ordering = VarTypeOrdering(
            {
                var_type: i
                for i, var_type in enumerate(tangent_start_from_var_type.keys())
            }
        )

        # Start by grouping our factors and grabbing a list of (ordered!) variables
        factors_from_group = dict[Any, list[Factor]]()
        count_from_group = dict[Any, int]()
        for factor in factors:
            # Support broadcasting for factor arguments.
            factor = factor._broadcast_batch_axes()

            # Each factor is ultimately just a pytree node; in order for a set of
            # factors to be batchable, they must share the same:
            group_key: Hashable = (
                # (1) Treedef. Structure of inputs must match.
                jax.tree_structure(factor),
                # (2) Leaf shapes: contained array shapes must match
                tuple(
                    leaf.shape if hasattr(leaf, "shape") else ()
                    for leaf in jax.tree_leaves(factor)
                ),
            )
            factors_from_group.setdefault(group_key, [])
            count_from_group.setdefault(group_key, 0)

            batch_axes = factor._get_batch_axes()
            if len(batch_axes) == 0:
                factor = jax.tree.map(lambda x: jnp.asarray(x)[None], factor)
                count_from_group[group_key] += 1
            else:
                assert len(batch_axes) == 1
                count_from_group[group_key] += batch_axes[0]

            # Record factor and variables.
            factors_from_group[group_key].append(factor)

        # Fields we want to populate.
        stacked_factors = list[_AnalyzedFactor]()
        factor_counts = list[int]()
        jac_coords = list[tuple[jax.Array, jax.Array]]()

        # Sort variable IDs.
        sorted_ids_from_var_type = sort_and_stack_vars(variables)
        del variables

        # Prepare each factor group. We put groups in a consistent order.
        residual_dim_sum = 0
        for group_key in sorted(factors_from_group.keys(), key=_sort_key):
            group = factors_from_group[group_key]

            # Stack factor parameters.
            stacked_factor: Factor = jax.tree.map(
                lambda *args: jnp.concatenate(args, axis=0), *group
            )
            stacked_factor_expanded: _AnalyzedFactor = jax.vmap(_AnalyzedFactor._make)(
                stacked_factor
            )
            stacked_factors.append(stacked_factor_expanded)
            factor_counts.append(count_from_group[group_key])

            logger.info(
                "Vectorizing group with {} factors, {} variables each: {}",
                count_from_group[group_key],
                stacked_factors[-1].num_variables,
                stacked_factors[-1]._get_name(),
            )

            # Compute Jacobian coordinates.
            #
            # These should be N pairs of (row, col) indices, where rows correspond to
            # residual indices and columns correspond to tangent vector indices.
            rows, cols = jax.vmap(
                functools.partial(
                    _AnalyzedFactor._compute_block_sparse_jac_indices,
                    tangent_ordering=tangent_ordering,
                    sorted_ids_from_var_type=sorted_ids_from_var_type,
                    tangent_start_from_var_type=tangent_start_from_var_type,
                )
            )(stacked_factor_expanded)
            assert (
                rows.shape
                == cols.shape
                == (
                    count_from_group[group_key],
                    stacked_factor_expanded.residual_dim,
                    rows.shape[-1],
                )
            )
            rows = rows + (
                jnp.arange(count_from_group[group_key])[:, None, None]
                * stacked_factor_expanded.residual_dim
            )
            rows = rows + residual_dim_sum
            jac_coords.append((rows.flatten(), cols.flatten()))
            residual_dim_sum += (
                stacked_factor_expanded.residual_dim * count_from_group[group_key]
            )

        jac_coords_coo: SparseCooCoordinates = SparseCooCoordinates(
            *jax.tree_map(lambda *arrays: jnp.concatenate(arrays, axis=0), *jac_coords),
            shape=(residual_dim_sum, tangent_dim_sum),
        )
        csr_indptr = jnp.searchsorted(
            jac_coords_coo.rows, jnp.arange(residual_dim_sum + 1)
        )
        jac_coords_csr = SparseCsrCoordinates(
            indices=jac_coords_coo.cols,
            indptr=cast(jax.Array, csr_indptr),
            shape=(residual_dim_sum, tangent_dim_sum),
        )
        return FactorGraph(
            stacked_factors=tuple(stacked_factors),
            factor_counts=tuple(factor_counts),
            sorted_ids_from_var_type=sorted_ids_from_var_type,
            jac_coords_coo=jac_coords_coo,
            jac_coords_csr=jac_coords_csr,
            tangent_ordering=tangent_ordering,
            tangent_start_from_var_type=tangent_start_from_var_type,
            tangent_dim=tangent_dim_sum,
            residual_dim=residual_dim_sum,
        )


@jdc.pytree_dataclass
class Factor[*Args]:
    """A single cost in our factor graph. Costs with the same pytree structure
    will automatically be paralellized."""

    compute_residual: jdc.Static[Callable[[VarValues, *Args], jax.Array]]
    args: tuple[*Args]
<<<<<<< HEAD
    jac_mode: jdc.Static[Literal["auto", "forward", "reverse", "custom"]] = "auto"
=======

    jac_mode: jdc.Static[Literal["auto", "forward", "reverse"]] = "auto"
>>>>>>> 302d2701
    """Depending on the function being differentiated, it may be faster to use
    forward-mode or reverse-mode autodiff."""
    jac_batch_size: jdc.Static[int | None] = None
    """Batch size for computing Jacobians that can be parallelized. Can be set
    to make tradeoffs between runtime and memory usage.

    If None, we compute all Jacobians in parallel. If 1, we compute Jacobians
    one at a time."""
    jac_custom_fn: jdc.Static[Callable[[VarValues, *Args], jax.Array] | None] = None
    """Custom Jacobian function to use. If None, we use autodiff."""

    name: jdc.Static[str | None] = None
    """Custom name for the factor. This is used for debugging and logging."""

    def _get_name(self) -> str:
        """Get the name of the factor. If not set, we use
        `factor.compute_residual.__name__`."""
        if self.name is None:
            return self.compute_residual.__name__
        return self.name

    @staticmethod
    @deprecated("Use Factor() directly instead of Factor.make()")
    def make[*Args_](
        compute_residual: jdc.Static[Callable[[VarValues, *Args_], jax.Array]],
        args: tuple[*Args_],
        jac_mode: jdc.Static[Literal["auto", "forward", "reverse", "custom"]] = "auto",
        jac_custom_fn: jdc.Static[
            Callable[[VarValues, *Args_], jax.Array] | None
        ] = None,
    ) -> Factor[*Args_]:
        import warnings

        warnings.warn(
            "Use Factor() directly instead of Factor.make()", DeprecationWarning
        )
        return Factor(compute_residual, args, jac_mode, None, jac_custom_fn)

    def _get_variables(self) -> tuple[Var, ...]:
        def get_variables(current: Any) -> list[Var]:
            children_and_meta = default_registry.flatten_one_level(current)
            if children_and_meta is None:
                return []

            variables = []
            for child in children_and_meta[0]:
                if isinstance(child, Var):
                    variables.append(child)
                else:
                    variables.extend(get_variables(child))
            return variables

        return tuple(get_variables(self.args))

    def _get_batch_axes(self) -> tuple[int, ...]:
        variables = self._get_variables()
        assert len(variables) != 0, "No variables found in factor!"
        return jnp.broadcast_shapes(
            *[() if isinstance(v.id, int) else v.id.shape for v in variables]
        )

    def _broadcast_batch_axes(self) -> Factor:
        batch_axes = self._get_batch_axes()
        if batch_axes is None:
            return self
        leaves, treedef = jax.tree.flatten(self)
        broadcasted_leaves = []
        for leaf in leaves:
            if isinstance(leaf, (int, float)):
                leaf = jnp.array(leaf)
            broadcasted_leaves.append(
                jnp.broadcast_to(leaf, batch_axes + leaf.shape[len(batch_axes) :])
            )
        return jax.tree.unflatten(treedef, broadcasted_leaves)


@jdc.pytree_dataclass
class _AnalyzedFactor[*Args](Factor[*Args]):
    """Same as `Factor`, but with extra fields."""

    # These need defaults because `jac_mode` has a default.
    num_variables: jdc.Static[int] = 0
    sorted_ids_from_var_type: dict[type[Var[Any]], jax.Array] = jdc.field(
        default_factory=dict
    )
    residual_dim: jdc.Static[int] = 0

    @staticmethod
    @jdc.jit
    def _make[*Args_](factor: Factor[*Args_]) -> _AnalyzedFactor[*Args_]:
        """Construct a factor for our factor graph."""

        compute_residual = factor.compute_residual
        args = factor.args
        jac_mode = factor.jac_mode
<<<<<<< HEAD
        jac_custom_fn = factor.jac_custom_fn

        # Get all variables in the PyTree structure.
        def traverse_args(current: Any, variables: list[Var]) -> list[Var]:
            children_and_meta = default_registry.flatten_one_level(current)
            if children_and_meta is None:
                return variables
            for child in children_and_meta[0]:
                if isinstance(child, Var):
                    variables.append(child)
                else:
                    traverse_args(child, variables)
            return variables

        variables = tuple(traverse_args(args, []))
=======
        variables = factor._get_variables()
>>>>>>> 302d2701
        assert len(variables) > 0

        # Support batch axis.
        if not isinstance(variables[0].id, int):
            batch_axes = variables[0].id.shape
            assert len(batch_axes) in (0, 1)
            for var in variables[1:]:
                assert (
                    () if isinstance(var.id, int) else var.id.shape
                ) == batch_axes, "Batch axes of variables do not match."
            if len(batch_axes) == 1:
                return jax.vmap(_AnalyzedFactor._make)(factor)

        # Cache the residual dimension for this factor.
        dummy_vals = jax.eval_shape(VarValues.make, variables)
        residual_shape = jax.eval_shape(compute_residual, dummy_vals, *args).shape
        assert len(residual_shape) == 1, "Residual must be a 1D array."
        (residual_dim,) = residual_shape

        return _AnalyzedFactor(
            compute_residual,
            args=args,
            num_variables=len(variables),
            sorted_ids_from_var_type=sort_and_stack_vars(variables),
            residual_dim=residual_dim,
            jac_mode=jac_mode,
            jac_custom_fn=jac_custom_fn,
        )

    def _compute_block_sparse_jac_indices(
        self,
        tangent_ordering: VarTypeOrdering,
        sorted_ids_from_var_type: dict[type[Var[Any]], jax.Array],
        tangent_start_from_var_type: dict[type[Var[Any]], int],
    ) -> tuple[jax.Array, jax.Array]:
        """Compute row and column indices for block-sparse Jacobian of shape
        (residual dim, total tangent dim). Residual indices will start at row=0."""
        col_indices = list[jax.Array]()
        for var_type, ids in tangent_ordering.ordered_dict_items(
            self.sorted_ids_from_var_type
        ):
            var_indices = jnp.searchsorted(sorted_ids_from_var_type[var_type], ids)
            tangent_start = tangent_start_from_var_type[var_type]
            tangent_indices = (
                onp.arange(tangent_start, tangent_start + var_type.tangent_dim)[None, :]
                + var_indices[:, None] * var_type.tangent_dim
            )
            assert tangent_indices.shape == (
                var_indices.shape[0],
                var_type.tangent_dim,
            )
            col_indices.append(cast(jax.Array, tangent_indices).flatten())
        rows, cols = jnp.meshgrid(
            jnp.arange(self.residual_dim),
            jnp.concatenate(col_indices, axis=0),
            indexing="ij",
        )
        return rows, cols<|MERGE_RESOLUTION|>--- conflicted
+++ resolved
@@ -421,12 +421,7 @@
 
     compute_residual: jdc.Static[Callable[[VarValues, *Args], jax.Array]]
     args: tuple[*Args]
-<<<<<<< HEAD
     jac_mode: jdc.Static[Literal["auto", "forward", "reverse", "custom"]] = "auto"
-=======
-
-    jac_mode: jdc.Static[Literal["auto", "forward", "reverse"]] = "auto"
->>>>>>> 302d2701
     """Depending on the function being differentiated, it may be faster to use
     forward-mode or reverse-mode autodiff."""
     jac_batch_size: jdc.Static[int | None] = None
@@ -522,25 +517,8 @@
         compute_residual = factor.compute_residual
         args = factor.args
         jac_mode = factor.jac_mode
-<<<<<<< HEAD
+        variables = factor._get_variables()
         jac_custom_fn = factor.jac_custom_fn
-
-        # Get all variables in the PyTree structure.
-        def traverse_args(current: Any, variables: list[Var]) -> list[Var]:
-            children_and_meta = default_registry.flatten_one_level(current)
-            if children_and_meta is None:
-                return variables
-            for child in children_and_meta[0]:
-                if isinstance(child, Var):
-                    variables.append(child)
-                else:
-                    traverse_args(child, variables)
-            return variables
-
-        variables = tuple(traverse_args(args, []))
-=======
-        variables = factor._get_variables()
->>>>>>> 302d2701
         assert len(variables) > 0
 
         # Support batch axis.
